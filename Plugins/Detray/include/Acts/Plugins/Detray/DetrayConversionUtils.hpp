--- conflicted
+++ resolved
@@ -46,11 +46,7 @@
   /// This is a multimap to pass volume local surface link information
   /// The portal splitting requires a multimap implementation here
   ///
-<<<<<<< HEAD
-  /// These are voljme local, heence indexed per volumes
-=======
   /// These are volume local, hence indexed per volumes
->>>>>>> 04767440
   std::map<std::size_t, std::multimap<GeometryIdentifier, unsigned long>>
       localSurfaceLinks;
 
