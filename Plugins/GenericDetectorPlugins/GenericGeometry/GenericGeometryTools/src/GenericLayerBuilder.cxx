///////////////////////////////////////////////////////////////////
// GenericLayerBuilder.cxx, ACTS project
///////////////////////////////////////////////////////////////////

// Core module
#include "Algebra/AlgebraDefinitions.h"
#include "Algebra/AlgebraHelper.h"
// Geometry module
#include "GeometryUtils/BinUtility.h"
#include "GeometryUtils/BinnedArray2D.h"
#include "GeometryUtils/BinnedArray1D.h"
#include "GeometryUtils/BinnedArrayArray.h"
#include "GeometryUtils/ApproachDescriptor.h"
#include "Detector/CylinderLayer.h"
#include "Detector/DiscLayer.h"
#include "Surfaces/RadialBounds.h"
#include "Surfaces/PlaneSurface.h"
#include "Surfaces/PlanarBounds.h"
#include "Surfaces/RectangleBounds.h"
#include "Surfaces/TrapezoidBounds.h"
#include "Material/Material.h"
#include "Material/MaterialProperties.h"
#include "Material/HomogeneousSurfaceMaterial.h"
// A generic detector
#include "GenericGeometryTools/GenericLayerBuilder.h"
#include "GenericDetectorElement/GenericDetectorElement.h"

<<<<<<< HEAD
DECLARE_TOOL_FACTORY(Agd::GenericLayerBuilder)
=======
DECLARE_COMPONENT(Acts::GenericLayerBuilder)
>>>>>>> 72cbc0ea

// constructor
Acts::GenericLayerBuilder::GenericLayerBuilder(const std::string& t, const std::string& n, const IInterface* p) :
  AlgToolBase(t,n,p),
  m_layerIdentification(n),
  m_nLayers(nullptr),
  m_cLayers(nullptr),    
  m_pLayers(nullptr),
  m_approachSurfaceEnvelope(0.1),
  m_centralPassiveLayerBuilder(""),
  m_posnegPassiveLayerBuilder("")
{
    declareInterface<ILayerBuilder>(this);
   
    //  layer identificaiton
    declareProperty("LayerIdentification",                m_layerIdentification);
   
    // approach surface envelope
    declareProperty("ApproachSurfaceEnvelope",            m_approachSurfaceEnvelope);
   
    // the central layers 
    declareProperty("CentralLayerRadii",                  m_centralLayerRadii);
    declareProperty("CentralLayerEnvelopeR",              m_centralLayerEnvelopeR);
    declareProperty("CentralLayerEnvelopeZ",              m_centralLayerEnvelopeZ);
    declareProperty("CentralLayerMaterialConcentration",  m_centralLayerMaterialConcentration);
    declareProperty("CentralLayerMaterialProperties",     m_centralLayerMaterialProperties);    
    declareProperty("CentralLayerModulesPositionPhi",     m_centralModulePositionPhi);
    declareProperty("CentralLayerMoudlesTiltPhi",         m_centralModuleTiltPhi);        
    declareProperty("CentralLayerModulesPositionZ",       m_centralModulePositionZ);
    declareProperty("CentralLayerModuleStaggerZ",         m_centralModuleStaggerZ);
    declareProperty("CentralLayerModulesHalfX",           m_centralModuleHalfX);
    declareProperty("CentralLayerModulesHalfY",           m_centralModuleHalfY);
    declareProperty("CentralLayerModulesThickness",       m_centralModuleThickness);
    declareProperty("CentralLayerModulesMaterial",        m_centralModuleMaterial);    
    declareProperty("CentralLayerModulesFrontsideStereo", m_centralModuleFrontsideStereo);
    declareProperty("CentralLayerModulesBacksideStereo",  m_centralModuleBacksideStereo);
    declareProperty("CentralLayerModulesBacksideGap",     m_centralModuleBacksideGap);
    declareProperty("CentralPassiveLayerBuilder",         m_centralPassiveLayerBuilder);
    
    // the layers at p/e side 
    declareProperty("PosNegLayerPositionZ",               m_posnegLayerPositionsZ);
    declareProperty("PosNegLayerEnvelopeR",               m_posnegLayerEnvelopeR);
    declareProperty("PosNegLayerMaterialConcentration",   m_posnegLayerMaterialConcentration);
    declareProperty("PosNegLayerMaterialProperties",      m_posnegLayerMaterialProperties);    
    declareProperty("PosNegLayerModulesRadii",            m_posnegModuleRadii);
    declareProperty("PosNegLayerModuleStaggerR",          m_posnegModuleStaggerR); 
    declareProperty("PosNegLayerModulesInPhi",            m_posnegModuleInPhi);       
    declareProperty("PosNegLayerModulesPositionPhi",      m_posnegModulePositionPhiStream);
    declareProperty("PosNegLayerModulesStaggerPhi",       m_posnegMoudleStaggerPhi);
    declareProperty("PosNegLayerModulesMinHalfX",         m_posnegModuleMinHalfX);
    declareProperty("PosNegLayerModulesMaxHalfX",         m_posnegModuleMaxHalfX);
    declareProperty("PosNegL ayerModulesHalfY",            m_posnegModuleHalfY);
    declareProperty("PosNegLayerModulesThickness",        m_posnegModuleThickness);
    declareProperty("PosNegLayerModulesMaterial",         m_posnegModuleMaterialStream);
    declareProperty("PosNegModulesFrontsideStereo",       m_posnegModuleFrontsideStereo);
    declareProperty("PosNegModulesBacksideStereo",        m_posnegModuleBacksideStereo);
    declareProperty("PosNegModulesBacksideGap",           m_posnegModuleBacksideGap);
    declareProperty("PosNegPassiveLayerBuilder",          m_posnegPassiveLayerBuilder);
    
}

// destructor
Acts::GenericLayerBuilder::~GenericLayerBuilder()
{}

// initialize
StatusCode Acts::GenericLayerBuilder::initialize()
{
    MSG_DEBUG( "initialize()" );
    //Tool needs to be initialized
    if (!AlgToolBase::initialize()) return StatusCode::FAILURE;
    
    // retrieve the passive layer builders if there
    RETRIEVE_NONEMPTY_FATAL(m_centralPassiveLayerBuilder);
    RETRIEVE_NONEMPTY_FATAL(m_posnegPassiveLayerBuilder);

    // convert the stream into ordered lists - no checking for dimensions
    m_posnegModulePositionPhi.reserve(m_posnegLayerPositionsZ.size());
    m_posnegModuleMaterial.reserve(m_posnegLayerPositionsZ.size());
    for (size_t idisc = 0; idisc < m_posnegLayerPositionsZ.size(); ++idisc){
         // that's for the phi positions 
         std::vector< std::vector< double > > discPhiPositions;      
         discPhiPositions.reserve(m_posnegModuleRadii[idisc].size());
         // that's for the module material
         std::vector < std::vector< double > > discModuleMaterial;
         discModuleMaterial.reserve(m_posnegModuleRadii[idisc].size());
         size_t iphistream = 0;
         size_t imstream   = 0;
         for (size_t iring = 0; iring < m_posnegModuleRadii[idisc].size(); ++iring){
             // resolve the phi positions
             std::vector< double > ringPhiPositions;
             size_t nphiModules = size_t(m_posnegModuleInPhi[idisc][iring]);
             for (size_t iphi = 0; iphi < nphiModules; ++iphi, ++iphistream){
                 ringPhiPositions.push_back(m_posnegModulePositionPhiStream[idisc][iphistream]);
             }
             discPhiPositions.push_back(ringPhiPositions); 
             
             if (m_posnegModuleMaterialStream.size()){
                // resolve the material
                std::vector< double > ringModuleMaterial;
                for (size_t im = 0; im < 5; ++im, ++imstream)
                    ringModuleMaterial.push_back(m_posnegModuleMaterialStream[idisc][imstream]);
                discModuleMaterial.push_back(ringModuleMaterial);
            }   
         }
         m_posnegModulePositionPhi.push_back(discPhiPositions);
         if (discModuleMaterial.size()) 
             m_posnegModuleMaterial.push_back(discModuleMaterial);
     }
     return constructLayers();
}

//finalize
StatusCode Acts::GenericLayerBuilder::finalize()
{
    MSG_DEBUG( "finalize()" );
    return StatusCode::SUCCESS;
}


StatusCode Acts::GenericLayerBuilder::constructLayers() 
{
    
   // -------------------------------- central layers -----------------------------------------------------------
   typedef std::pair<const Surface*, Vector3D> SurfacePosition;
   // the central layers
   size_t numcLayers = m_centralLayerRadii.size();
   if (numcLayers){
       MSG_DEBUG("Configured to build " << numcLayers << " active central layers.");
       m_cLayers = new LayerVector;
       m_cLayers->reserve(numcLayers);
       // loop through
       for (size_t icl = 0; icl < numcLayers; ++icl){
           // layer R/Z
           double layerR      = m_centralLayerRadii[icl];
           double layerHalfZ  = 0.;
           double minPhi      = 10.;
           double maxPhi      = -10.;
           // some screen output
           MSG_VERBOSE("- build layer " << icl << " with target radius = " << layerR);
           // create the modules & surface array 
           SurfaceArray* sArray = nullptr;
           // surface vector 
           std::vector<SurfacePosition> sVector;
           // z/phi values for this layer
           std::vector<double> zValues   = m_centralModulePositionZ[icl];
           std::vector<double> phiValues = m_centralModulePositionPhi[icl];
           std::sort(phiValues.begin(),phiValues.end());
           std::sort(zValues.begin(),zValues.end());
           // envelope stagger & cover
           double layerModleStaggerZ  = m_centralModuleStaggerZ.size() ? m_centralModuleStaggerZ[icl] : 0.;
           double layerEnvelopeCoverZ = m_centralLayerEnvelopeZ.size() ? m_centralLayerEnvelopeZ[icl] : 0.;
           double layerMinR = 10e10;
           double layerMaxR = 0;
           double layerMinZ = 10e10;
           double layerMaxZ = -10e10;
           // module size & tilt
           double modulePhiTilt   = m_centralModuleTiltPhi[icl]; 
           double moduleHalfX     = m_centralModuleHalfX[icl];
           double moduleHalfY     = m_centralModuleHalfY[icl];
           double moduleThickness = m_centralModuleThickness[icl];
           // create the shared module 
           std::shared_ptr<const PlanarBounds> moduleBounds(new RectangleBounds(moduleHalfX,moduleHalfY));
           // now create the modules and surfaces 
           bool stagger = false;
           // Identifier @TODO unique Identifier - use a GenericDetector identifier
           size_t imodule = 0;
           sVector.reserve(zValues.size()*phiValues.size());
           // temporary cache for neighbor setting
           std::vector< std::vector < GenericDetectorElement* > > neighbourCache;
           std::vector< std::vector < GenericDetectorElement* > > neighbourCacheBackside;    
           // create the Module material from input
           std::shared_ptr<const SurfaceMaterial> moduleMaterialPtr = nullptr;
           if (m_centralModuleMaterial.size()){
               // get the sensor material - it has to be vectors of 5
               double x0  = m_centralModuleMaterial[icl][0];
               double l0  = m_centralModuleMaterial[icl][1];
               double a   = m_centralModuleMaterial[icl][2];
               double z   = m_centralModuleMaterial[icl][3];
               double rho = m_centralModuleMaterial[icl][4];
               // the moduel moaterial from input 
               Material moduleMaterial(x0,l0,a,z,rho);
               MaterialProperties moduleMaterialProperties(moduleMaterial,moduleThickness);
               moduleMaterialPtr = std::shared_ptr<const SurfaceMaterial>(new HomogeneousSurfaceMaterial(moduleMaterialProperties));   
           }
           // loop over z module and phi module position
           for (auto& moduleZ : zValues){
               // create the phi neighbours
               std::vector< GenericDetectorElement*> neighbourCachePhi; 
               std::vector< GenericDetectorElement*> neighbourCachePhiBackside; 
               neighbourCachePhi.reserve(phiValues.size());
               neighbourCachePhiBackside.reserve(phiValues.size());
               // loop of phi values
               for (auto& modulePhi : phiValues){
                   // min/max phi
                   takeSmallerBigger(minPhi, maxPhi, modulePhi);
                   // stagger the modules
                   double moduleR = layerR;
                   moduleR += stagger ? -0.5*layerModleStaggerZ : 0.5 * layerModleStaggerZ; stagger = !stagger;
                   // the position of the module
                   Vector3D moduleCenter(moduleR*cos(modulePhi), moduleR*sin(modulePhi), moduleZ);  
                   // normal vectorof the surface
                   Vector3D moduleLocalZ(cos(modulePhi+modulePhiTilt),sin(modulePhi+modulePhiTilt), 0.);
                   Vector3D moduleLocalY(0.,0.,1);
                   Vector3D moduleLocalX(-sin(modulePhi+modulePhiTilt),cos(modulePhi+modulePhiTilt),0.);
                   // create the RotationMatrix
                   RotationMatrix3D moduleRotation;
                   moduleRotation.col(0) = moduleLocalX;
                   moduleRotation.col(1) = moduleLocalY;
                   moduleRotation.col(2) = moduleLocalZ;
                   // get the moduleTransform
                   std::shared_ptr<Transform3D> moduleTransform(new Transform3D(getTransformFromRotTransl(moduleRotation,moduleCenter)));
                   // stereo angle applied
                   if (m_centralModuleFrontsideStereo.size() && m_centralModuleFrontsideStereo[icl] != 0.){
                       // twist by the stereo angle
                       double stereo = m_centralModuleFrontsideStereo[icl];
                       (*moduleTransform.get()) *= AngleAxis3D(-stereo, Vector3D::UnitZ());
                   }
                   // count the modules
                   ++imodule;
                   Identifier moduleIdentifier = Identifier(Identifier::value_type(imodule));
                   // create the module 
                   GenericDetectorElement* module = new GenericDetectorElement(moduleIdentifier, moduleTransform, moduleBounds, moduleThickness, moduleMaterialPtr);
                   // radial extend
                   moduleExtend(*module,moduleThickness,moduleHalfX,moduleHalfX,moduleHalfY,layerMinR,layerMaxR,layerMinZ,layerMaxZ);
                   // register the module to the cache module
                   neighbourCachePhi.push_back(module);
                   // create the surface 
                   sVector.push_back(SurfacePosition(&module->surface(),moduleCenter));
                   // memory management - we need a detector store to hold them somewhere @TODO detector store facility
                   m_centralModule.push_back(module);
                   // and the backside one (if configured to do so)
                   if (m_centralModuleBacksideGap.size()){
                       // ncrease the counter @TODO switch to identifier service
                       ++imodule;
                       // create the module identifier
                       moduleIdentifier = Identifier(Identifier::value_type(imodule));
                       moduleCenter = moduleCenter + m_centralModuleBacksideGap[icl]*moduleLocalZ;                  
                       moduleTransform = std::shared_ptr<Transform3D>(new Transform3D(getTransformFromRotTransl(moduleRotation,moduleCenter)));
                       // apply the stereo
                       if (m_centralModuleBacksideStereo.size()){
                           // twist by the stereo angle
                           double stereoBackSide = m_centralModuleBacksideStereo[icl];
                           (*moduleTransform.get()) *= AngleAxis3D(-stereoBackSide, Vector3D::UnitZ());
                       }
                       // everything is set for the next module
                       GenericDetectorElement* bsmodule = new GenericDetectorElement(moduleIdentifier, moduleTransform, moduleBounds, moduleThickness, moduleMaterialPtr);
                       // radial extend
                       moduleExtend(*bsmodule,moduleThickness,moduleHalfX,moduleHalfX,moduleHalfY,layerMinR,layerMaxR,layerMinZ,layerMaxZ);
                       // register the module to the cache module
                       neighbourCachePhiBackside.push_back(bsmodule);
                       // memory management - we need a detector store to hold them somewhere @TODO detector store facility
                       m_centralModule.push_back(bsmodule);
                   }
               }
               // register the phi vector to the module cache
               neighbourCache.push_back(neighbourCachePhi);
               if (neighbourCachePhiBackside.size()) 
                   neighbourCacheBackside.push_back(neighbourCachePhiBackside);

           }
           // create the neighbor Cache
           MSG_VERBOSE("- filling the neighbour cache for the overlap descriptor.");
           // --- interlude --- fill the neighbour cache
           // number of z modules
           size_t zModules = neighbourCache.size();
           for (size_t iz = 0; iz < zModules; ++iz){
               // number of phi modules
               size_t phiModules = neighbourCache[iz].size();
               // the previous z and next z
               int pz = (int(iz) > 0) ? iz-1 : -1;
               int nz = (int(iz) < int(zModules-1)) ? iz+1 : -1; 
               // now loop over the phi values
               for (size_t iphi = 0; iphi < phiModules; ++iphi){
                   // create the neighbours
                   std::vector<const DetectorElementBase*> neighbours;
                   // closed for phi
                   size_t nphi = (iphi < (phiModules-1)) ? iphi+1 : 0;
                   size_t pphi = (iphi > 0) ? iphi-1 : phiModules-1;
                   // fill neighbours
                   // get the current z with next in phi
                   neighbours.push_back(neighbourCache[iz][pphi]);
                   neighbours.push_back(neighbourCache[iz][nphi]);
                   // get the z neighbours
                   if (pz > 0){
                       neighbours.push_back(neighbourCache[pz][pphi]);
                       neighbours.push_back(neighbourCache[pz][iphi]);
                       neighbours.push_back(neighbourCache[pz][nphi]);
                   }
                   if (nz > 0){
                       neighbours.push_back(neighbourCache[nz][pphi]);
                       neighbours.push_back(neighbourCache[nz][iphi]);
                       neighbours.push_back(neighbourCache[nz][nphi]);
                   }                    
                   // fill backside neighbours if created
                   if (neighbourCacheBackside.size()){
                       neighbours.push_back(neighbourCacheBackside[iz][pphi]);
                       neighbours.push_back(neighbourCacheBackside[iz][iphi]); 
                       neighbours.push_back(neighbourCacheBackside[iz][nphi]);
                       // get the z neighbours
                       if (pz > 0){
                           neighbours.push_back(neighbourCacheBackside[pz][pphi]);
                           neighbours.push_back(neighbourCacheBackside[pz][iphi]);
                           neighbours.push_back(neighbourCacheBackside[pz][nphi]);
                       }
                       if (nz > 0){
                           neighbours.push_back(neighbourCacheBackside[nz][pphi]);
                           neighbours.push_back(neighbourCacheBackside[nz][iphi]);
                           neighbours.push_back(neighbourCacheBackside[nz][nphi]);
                       } 
                   }
                   // now register it to the volume
                   if (neighbourCache[iz][iphi]) {
                       neighbourCache[iz][iphi]->registerNeighbours(neighbours);
                       // now register the almost same stuff to the backside module
                       if (neighbourCacheBackside.size() && neighbourCacheBackside[iz][iphi]){
                           // these are the neighbours of the backside module
                           std::vector<const DetectorElementBase*> bsneighbours; 
                           bsneighbours.reserve(neighbours.size());
                           for (auto& nmodule : neighbours){
                               if (nmodule != neighbourCacheBackside[iz][iphi])
                                   bsneighbours.push_back(nmodule);
                           }
                           // now register the final one
                           bsneighbours.push_back(neighbourCache[iz][iphi]);
                           neighbourCacheBackside[iz][iphi]->registerNeighbours(bsneighbours);
                       }
                   }
               }
           }

           // harmonize the phi boundaries 
           double phiStep = (maxPhi-minPhi)/(phiValues.size()-1);
           minPhi -= 0.5*phiStep;
           maxPhi += 0.5*phiStep;
           // layer thickness
           double layerThickness = (layerMaxR-layerMinR)+2*m_approachSurfaceEnvelope;
           // layer half z 
           takeBigger(layerHalfZ,layerMaxZ); 
           // adjust the layer radius 
           layerR = 0.5*(layerMinR+layerMaxR);
           MSG_VERBOSE("-        with layer R   = " << layerR);
           MSG_VERBOSE("-        from R min/max = " << layerMinR << " / " << layerMaxR);
           MSG_VERBOSE("-        with z min/max = " << -layerHalfZ << " / " << layerHalfZ);
           MSG_VERBOSE("-        # of modules   = " << sVector.size() << " ( " << phiValues.size() << " x " << zValues.size() << ")");

           // create the binUtility
           BinUtility* moduleBinUtility = new BinUtility(phiValues.size(), minPhi, maxPhi, closed, binPhi);
           (*moduleBinUtility) += BinUtility(zValues.size(), -layerHalfZ, layerHalfZ, open, binZ);
           // create the surface array 
           sArray = new BinnedArray2D< const Surface* >(sVector,moduleBinUtility);
           // create the layer and push it back
           std::shared_ptr<const CylinderBounds> cBounds(new CylinderBounds(layerR, layerHalfZ+layerEnvelopeCoverZ));
           // create the layer
           LayerPtr cLayer = CylinderLayer::create(nullptr, cBounds, sArray, layerThickness, nullptr, nullptr, active);
           // the layer is built le't see if it needs material
           if (m_centralLayerMaterialProperties.size()){
               // get the material from configuration
               double lMaterialThickness = m_centralLayerMaterialProperties[icl][0];
               double lMaterialX0        = m_centralLayerMaterialProperties[icl][1];
               double lMaterialL0        = m_centralLayerMaterialProperties[icl][2];
               double lMaterialA         = m_centralLayerMaterialProperties[icl][3];
               double lMaterialZ         = m_centralLayerMaterialProperties[icl][4];
               double lMaterialRho       = m_centralLayerMaterialProperties[icl][5];
               MaterialProperties layerMaterialProperties(lMaterialThickness,lMaterialX0,lMaterialL0,lMaterialA,lMaterialZ,lMaterialRho);
               std::shared_ptr<const SurfaceMaterial> layerMaterialPtr(new HomogeneousSurfaceMaterial(layerMaterialProperties));   
               // central material
               if (m_centralLayerMaterialConcentration[icl] == 0.){
                   // the layer surface is the material surface
                   MSG_VERBOSE("- and material at central surface at radius =  " << cLayer->surfaceRepresentation().bounds().r() );
                   cLayer->surfaceRepresentation().setSurfaceMaterial(layerMaterialPtr);
               } else {
                   // approach surface material
                   // get the approach descriptor - at this stage we know that the approachDescriptor exists
                   auto approachSurfaces = cLayer->approachDescriptor()->containedSurfaces();
                   if (m_centralLayerMaterialConcentration[icl] > 0){
                       approachSurfaces[1]->setSurfaceMaterial(layerMaterialPtr);
                       MSG_VERBOSE("- and material at outer approach surfaceat radius =  " << approachSurfaces[1]->bounds().r() );
                   }
                   else {
                       approachSurfaces[0]->setSurfaceMaterial(layerMaterialPtr);
                       MSG_VERBOSE("- and material at inner approach surface at radius =  " << approachSurfaces[0]->bounds().r() );
                   }
               }
           }
           // push it into the layer vector
           m_cLayers->push_back(cLayer);
       }
   }
    
    // -------------------------------- endcap type layers -----------------------------------------------------------
    // pos/neg layers
    size_t numpnLayers = m_posnegLayerPositionsZ.size();
    if (numpnLayers){
     MSG_DEBUG("Configured to build 2 * " << numpnLayers << " passive positive/negative side layers.");
     m_pLayers = new LayerVector;
     m_pLayers->reserve(numpnLayers);
     m_nLayers = new LayerVector;
     m_nLayers->reserve(numpnLayers);
     // loop through
     for (size_t ipnl = 0; ipnl < numpnLayers; ++ipnl){
         // some screen output
         MSG_VERBOSE("- build layers " << (2*ipnl) << " and "<<  (2*ipnl)+1 << " at +/- z = " << m_posnegLayerPositionsZ[ipnl]);
         // layer position update
         double layerPosZ                          = m_posnegLayerPositionsZ[ipnl];
         double layerEnvelopeR                     = m_posnegLayerEnvelopeR[ipnl];
         double layerStaggerR                      = m_posnegModuleStaggerR[ipnl];
         // get the min/maximum R
         double layerRmin                          = 10e10;
         double layerRmax                          = 0.;
         // module positioning update
         auto layerModuleRadii                     = m_posnegModuleRadii[ipnl];
         auto layerModulePositionsPhi              = m_posnegModulePositionPhi[ipnl];
         auto layerModulePhiStagger                = m_posnegMoudleStaggerPhi[ipnl];
         // module description
         auto layerModuleMinHalfX                  = m_posnegModuleMinHalfX[ipnl];
         auto layerModuleMaxHalfX                  = m_posnegModuleMaxHalfX[ipnl];
         auto layerModuleHalfY                     = m_posnegModuleHalfY[ipnl];
         auto layerModuleThickness                 = m_posnegModuleThickness[ipnl];

         // prepare for the r binning
         std::vector< SurfaceArray* > pRadialSurfaceArrays;
         std::vector< SurfaceArray* > nRadialSurfaceArrays;
         std::vector<double> radialBoundariesLow;
         std::vector<double> radialBoudnariesHigh;

         // the phiR Cache              
         std::vector< std::vector< GenericDetectorElement*> > nneighbourCache; 
         std::vector< std::vector< GenericDetectorElement*> > nneighbourCacheBackside; 
         std::vector< std::vector< GenericDetectorElement*> > pneighbourCache; 
         std::vector< std::vector< GenericDetectorElement*> > pneighbourCacheBackside; 

         // loop over bins in R
         size_t imodule = 0;
         // layer thickness
         double layerZmax = 0.;
         double layerZmin = 10e10;
         // staggering sterring
         bool rstagger = true;
         // screen output
         MSG_VERBOSE("This pair of discs has " << layerModuleRadii.size() << " rings.");
         // loop over rings
         for (size_t ipnR = 0; ipnR < layerModuleRadii.size(); ++ipnR){

             // the phi Cache              
             std::vector< GenericDetectorElement*> nneighbourCachePhi; 
             std::vector< GenericDetectorElement*> nneighbourCachePhiBackside; 
             std::vector< GenericDetectorElement*> pneighbourCachePhi; 
             std::vector< GenericDetectorElement*> pneighbourCachePhiBackside; 

             // incremement @TODO create valid identifier using identifier service
             ++imodule;
             // the actual layer radius & properties of this ring
             double moduleR = layerModuleRadii[ipnR];
             // figure out the staggering
             double moduleZ = layerPosZ;
             moduleZ += rstagger ? 0.5*layerStaggerR : -0.5*layerStaggerR; rstagger = !rstagger;
             // and the bounds
             double moduleMinHalfX  = layerModuleMinHalfX.size() ? layerModuleMinHalfX[ipnR] : 0.;
             double moduleMaxHalfX  = layerModuleMaxHalfX[ipnR];
             double moduleHalfY     = layerModuleHalfY[ipnR];
             double moduleThickness = layerModuleThickness[ipnR];
             
             MSG_VERBOSE("Ring - " << ipnR << " - Checking for sensor material to be built for sensors");
             // create the Module material from input
             std::shared_ptr<const SurfaceMaterial> moduleMaterialPtr = nullptr;
             if (m_posnegModuleMaterial.size()){
                 // get the sensor material - it has to be vectors of 5
                 double x0  = m_posnegModuleMaterial[ipnl][ipnR][0];
                 double l0  = m_posnegModuleMaterial[ipnl][ipnR][1];
                 double a   = m_posnegModuleMaterial[ipnl][ipnR][2];
                 double z   = m_posnegModuleMaterial[ipnl][ipnR][3];
                 double rho = m_posnegModuleMaterial[ipnl][ipnR][4];
                 // the moduel moaterial from input 
                 Material moduleMaterial(x0,l0,a,z,rho);
                 MaterialProperties moduleMaterialProperties(moduleMaterial,moduleThickness);
                 // and create the shared pointer
                 moduleMaterialPtr = std::shared_ptr<const SurfaceMaterial>(new HomogeneousSurfaceMaterial(moduleMaterialProperties));   
             }
             
             // create the bounds
             PlanarBounds* pBounds =  nullptr;
             if (layerModuleMinHalfX.size())
                   pBounds = new TrapezoidBounds(moduleMinHalfX, moduleMaxHalfX, moduleHalfY);
             else 
                   pBounds = new RectangleBounds(moduleMaxHalfX, moduleHalfY); 
             // now create the shared bounds from it
             std::shared_ptr<const PlanarBounds> moduleBounds(pBounds);
             // stagger in phi
             bool phistagger = true;
             double modulePhiStagger = layerModulePhiStagger[ipnR];
             // phiMin / phiMax
             double minPhi = 10.;
             double maxPhi = -10.;
             // create the
             std::vector< SurfacePosition> nsVector;
             std::vector< SurfacePosition> psVector;
             // the phi module of this ring
             auto ringModulePositionsPhi = layerModulePositionsPhi[ipnR];
             
             MSG_VERBOSE("Ring - " << ipnR << " - has " << ringModulePositionsPhi.size() << " phi modules.");
             
             // now loo over phi
             for (auto& modulePhi : ringModulePositionsPhi){
                 // bigger smaller trick on phi
                 takeSmallerBigger(minPhi,maxPhi,modulePhi);
                 // update the module z position
                 moduleZ += phistagger ? 0.5*modulePhiStagger : -0.5*modulePhiStagger; phistagger = !phistagger;
                 // for the z binning
                 takeSmaller(layerZmin, moduleZ-0.5*moduleThickness);
                 takeBigger(layerZmax, moduleZ+0.5*moduleThickness);
                 // for the disc bounds
                 takeSmaller(layerRmin, moduleR-moduleHalfY);
                 takeBigger(layerRmax, moduleR+moduleHalfY);
                 // the center position of the modules
                 Vector3D pModuleCenter(moduleR*cos(modulePhi),moduleR*sin(modulePhi),moduleZ);
                 Vector3D nModuleCenter(moduleR*cos(modulePhi),moduleR*sin(modulePhi),-moduleZ);
                 // the rotation matrix of the module
                 Vector3D moduleLocalY(cos(modulePhi),sin(modulePhi),0.);
                 Vector3D pModuleLocalZ(0.,0.,1.); // take different axis to have the same readout direction
                 Vector3D nModuleLocalZ(0.,0.,-1.); // take different axis to have the same readout direction
                 Vector3D nModuleLocalX = moduleLocalY.cross(nModuleLocalZ);
                 Vector3D pModuleLocalX = moduleLocalY.cross(pModuleLocalZ);
                 // local rotation matrices
                 // create the RotationMatrix - negative side
                 RotationMatrix3D nModuleRotation;
                 nModuleRotation.col(0) = nModuleLocalX;
                 nModuleRotation.col(1) = moduleLocalY;
                 nModuleRotation.col(2) = nModuleLocalZ;
                 // create the RotationMatrix - positive side
                 RotationMatrix3D pModuleRotation;
                 pModuleRotation.col(0) = pModuleLocalX;
                 pModuleRotation.col(1) = moduleLocalY;
                 pModuleRotation.col(2) = pModuleLocalZ;
                 // the transforms for the two modules
                 std::shared_ptr<Transform3D> nModuleTransform(new Transform3D(getTransformFromRotTransl(nModuleRotation,nModuleCenter)));
                 std::shared_ptr<Transform3D> pModuleTransform(new Transform3D(getTransformFromRotTransl(pModuleRotation,pModuleCenter)));
                 // create the modules identifier @TODO Idenfier service 
                 Identifier nModuleIdentifier = Identifier(Identifier::value_type(2*imodule));
                 Identifier pModuleIdentifier = Identifier(Identifier::value_type(2*imodule+1));
                 // create the module 
                 GenericDetectorElement* nmodule = new GenericDetectorElement(nModuleIdentifier, nModuleTransform, moduleBounds, moduleThickness, moduleMaterialPtr);
                 GenericDetectorElement* pmodule = new GenericDetectorElement(pModuleIdentifier, pModuleTransform, moduleBounds, moduleThickness, moduleMaterialPtr);
                 
                 // the phi cache
                 nneighbourCachePhi.push_back(nmodule); 
                 pneighbourCachePhi.push_back(pmodule);
                 
                 // memory management - we need a detector store to hold them somewhere @TODO add detector store facility
                 m_posnegModule.push_back(nmodule);
                 m_posnegModule.push_back(pmodule);

                 // and the backside one (if configured to do so)
                 if (m_posnegModuleBacksideGap.size()){
                     // ncrease the counter @TODO switch to identifier service
                     nModuleIdentifier = Identifier(Identifier::value_type(++imodule));
                     pModuleIdentifier = Identifier(Identifier::value_type(++imodule));
                     // the new centers
                     nModuleCenter = nModuleCenter + m_posnegModuleBacksideGap[ipnl][ipnR]*nModuleLocalZ;                  
                     pModuleCenter = pModuleCenter + m_posnegModuleBacksideGap[ipnl][ipnR]*pModuleLocalZ;                  
                     // the new transforms
                     nModuleTransform = std::shared_ptr<Transform3D>(new Transform3D(getTransformFromRotTransl(nModuleRotation,nModuleCenter)));
                     pModuleTransform = std::shared_ptr<Transform3D>(new Transform3D(getTransformFromRotTransl(pModuleRotation,pModuleCenter)));
                     // apply the stereo
                     if (m_posnegModuleBacksideStereo.size()){
                         // twist by the stereo angle
                         double stereoBackSide = m_posnegModuleBacksideStereo[ipnl][ipnR];
                         (*nModuleTransform.get()) *= AngleAxis3D(-stereoBackSide, Vector3D::UnitZ());
                         (*pModuleTransform.get()) *= AngleAxis3D(-stereoBackSide, Vector3D::UnitZ());
                         
                     }
                     // everything is set for the next module
                     GenericDetectorElement* bsnmodule = new GenericDetectorElement(nModuleIdentifier, nModuleTransform, moduleBounds, moduleThickness, moduleMaterialPtr);
                     GenericDetectorElement* bspmodule = new GenericDetectorElement(pModuleIdentifier, pModuleTransform, moduleBounds, moduleThickness, moduleMaterialPtr);
                     
                     // the backside phi cache
                     nneighbourCachePhiBackside.push_back(bsnmodule); 
                     pneighbourCachePhiBackside.push_back(bspmodule); 
                     
                     // memory management - we need a detector store to hold them somewhere @TODO add detector store facility
                     m_posnegModule.push_back(bsnmodule);
                     m_posnegModule.push_back(bspmodule);
                 }
                 // create the surface 
                 nsVector.push_back(SurfacePosition(&nmodule->surface(), nModuleCenter));
                 psVector.push_back(SurfacePosition(&pmodule->surface(), pModuleCenter));                    
             } 
             // create the phi binned array
             double phiStep = (maxPhi-minPhi)/(ringModulePositionsPhi.size()-1);
             minPhi -= 0.5*phiStep;
             maxPhi += 0.5*phiStep;
             
             // BinUtilities
             BinUtility* nphiBinUtility = new BinUtility(ringModulePositionsPhi.size(),minPhi,maxPhi,closed,binPhi);
             BinUtility* pphiBinUtility = new BinUtility(ringModulePositionsPhi.size(),minPhi,maxPhi,closed,binPhi);
             nRadialSurfaceArrays.push_back( new BinnedArray1D<const Surface* >(nsVector, nphiBinUtility)  );
             pRadialSurfaceArrays.push_back( new BinnedArray1D<const Surface* >(psVector, pphiBinUtility)  );
             
             // push the phi cache into the overall cache
             nneighbourCache.push_back(nneighbourCachePhi); 
             pneighbourCache.push_back(pneighbourCachePhi);
             if (nneighbourCachePhiBackside.size()) nneighbourCacheBackside.push_back(nneighbourCachePhiBackside);
             if (pneighbourCachePhiBackside.size()) pneighbourCacheBackside.push_back(pneighbourCachePhiBackside);
             
         }
                  
         // create the SurfaceArrays
         SurfaceArray* nSurfaceArray = nullptr;
         SurfaceArray* pSurfaceArray = nullptr;
         // we only have a single ring 
         if (nRadialSurfaceArrays.size() == 1 && pRadialSurfaceArrays.size() == 1){
             // just take the one you have
             nSurfaceArray = nRadialSurfaceArrays[0];
             pSurfaceArray = pRadialSurfaceArrays[0];             
         } else {
             // r boundaries ----------------------------------------------
             std::vector< float > rBoundaries = { (float)layerRmin, (float)layerRmax };
             // 
             std::vector< std::pair< SurfaceArray*, Vector3D > > pSurfaceArraysPosition;
             std::vector< std::pair< SurfaceArray*, Vector3D > > nSurfaceArraysPosition;
             // loop to adjust boundaries
             double innerR      = 0.;
             double outerR      = 0.;
             for (size_t irb = 0; irb < layerModuleRadii.size()-1; ++irb){
                 // needed for boundary calculations
                 innerR      = layerModuleRadii[irb];
                 outerR      = layerModuleRadii[irb+1];
                 double innerHalfY  = layerModuleHalfY[irb];
                 double outerHalfY  = layerModuleHalfY[irb+1];
                 double boundaryR   = 0.5*(innerR+innerHalfY+outerR-outerHalfY);
                 rBoundaries.push_back(boundaryR);
                 // 
                 pSurfaceArraysPosition.push_back( std::pair< SurfaceArray*, Vector3D>(pRadialSurfaceArrays[irb], Vector3D(0.,0.,innerR)) );
                 nSurfaceArraysPosition.push_back( std::pair< SurfaceArray*, Vector3D>(nRadialSurfaceArrays[irb], Vector3D(0.,0.,innerR)) );
             }
             // and the last one
             pSurfaceArraysPosition.push_back( std::pair< SurfaceArray*, Vector3D>(pRadialSurfaceArrays[layerModuleRadii.size()-1], Vector3D(0.,0.,outerR)) );
             nSurfaceArraysPosition.push_back( std::pair< SurfaceArray*, Vector3D>(nRadialSurfaceArrays[layerModuleRadii.size()-1], Vector3D(0.,0.,outerR)) );
             // sort the rBoundaries for the steering bin 
             std::sort(rBoundaries.begin(), rBoundaries.end());
             // building the 1D 1D 
             BinUtility* nrBinUtility = new BinUtility(rBoundaries, open, binR);
             BinUtility* prBinUtility = new BinUtility(rBoundaries, open, binR);
             // now create the surface arrays
             nSurfaceArray = new BinnedArrayArray< const Surface* >(nSurfaceArraysPosition ,nrBinUtility);
             pSurfaceArray = new BinnedArrayArray< const Surface* >(pSurfaceArraysPosition ,prBinUtility);                         
         }
         
         // create the share disc bounds
         std::shared_ptr<const DiscBounds> dBounds(new RadialBounds(layerRmin-layerEnvelopeR,layerRmax+layerEnvelopeR));
         
         
         MSG_VERBOSE("Filling the neighbour cache for the overlap descriptor.");
         
         // --- interlude --- fill the neighbour cache
         // number of R rings
         size_t rRings = nneighbourCache.size();
         for (size_t iR = 0; iR < rRings; ++iR){
             // loop over the phi values
             size_t phiModules = nneighbourCache[iR].size();
             for (size_t iphi = 0; iphi < phiModules; ++iphi){
                 // create the neighbours
                 std::vector<const DetectorElementBase*> nneighbours;
                 std::vector<const DetectorElementBase*> pneighbours;
                 // closed for phi
                 size_t nphi = (iphi < (phiModules-1)) ? iphi+1 : 0;
                 size_t pphi = (iphi > 0) ? iphi-1 : phiModules-1;
                 // fill neighbours
                 // get the current z with next in phi
                 nneighbours.push_back(nneighbourCache[iR][pphi]);
                 nneighbours.push_back(nneighbourCache[iR][nphi]);
                 pneighbours.push_back(pneighbourCache[iR][pphi]);
                 pneighbours.push_back(pneighbourCache[iR][nphi]);
                 // check if we have backside  modules
                 if (nneighbourCacheBackside.size()){
                     // 
                     nneighbours.push_back(nneighbourCacheBackside[iR][pphi]);
                     nneighbours.push_back(nneighbourCacheBackside[iR][nphi]);
                     pneighbours.push_back(pneighbourCacheBackside[iR][pphi]);
                     pneighbours.push_back(pneighbourCacheBackside[iR][nphi]);                     
                 }
                 
                 // set it for the moment, is missing the ring overlap
                 if (nneighbourCache[iR][iphi]) nneighbourCache[iR][iphi]->registerNeighbours(nneighbours);
                 if (pneighbourCache[iR][iphi]) pneighbourCache[iR][iphi]->registerNeighbours(pneighbours);
                 
                 // if we have the backside module, we should deal with them
                 if (nneighbourCacheBackside.size()){
                     // create the neighbours
                     std::vector<const DetectorElementBase*> bsnneighbours; bsnneighbours.reserve(nneighbours.size());
                     std::vector<const DetectorElementBase*> bspneighbours; bspneighbours.reserve(pneighbours.size());
                     // 
                     for (auto& nnmodule : nneighbours){
                         if (nnmodule != nneighbourCacheBackside[iR][iphi])
                             bsnneighbours.push_back(nnmodule);
                     }
                     for (auto& pnmodule : pneighbours){
                         if (pnmodule != pneighbourCacheBackside[iR][iphi])
                             bspneighbours.push_back(pnmodule);
                     }
                     // now register the final one
                     bsnneighbours.push_back(nneighbourCache[iR][iphi]);
                     bspneighbours.push_back(nneighbourCache[iR][iphi]);
                     nneighbourCacheBackside[iR][iphi]->registerNeighbours(bsnneighbours);
                     pneighbourCacheBackside[iR][iphi]->registerNeighbours(bspneighbours);
                 }
             }
         }
                  
         // layer thickness
         double layerThickness = layerZmax-layerZmin;
         
         // create the layer transforms
         Transform3D* nLayerTransform = new Transform3D(Transform3D::Identity());
         nLayerTransform->translation() = Vector3D(0.,0.,-layerPosZ);
         Transform3D* pLayerTransform = new Transform3D(Transform3D::Identity());
         pLayerTransform->translation() = Vector3D(0.,0.,layerPosZ);

         // create the layers
         LayerPtr nLayer = DiscLayer::create(std::shared_ptr<Transform3D>(nLayerTransform), 
                                             dBounds,
                                             nSurfaceArray,
                                             layerThickness,
                                             nullptr,
                                             nullptr,
                                             active);
                                             
         LayerPtr pLayer = DiscLayer::create(std::shared_ptr<Transform3D>(pLayerTransform), 
                                             dBounds,
                                             pSurfaceArray,
                                             layerThickness,
                                             nullptr,
                                             nullptr,
                                             active);

         // the layer is built le't see if it needs material
         if (m_posnegLayerMaterialProperties.size()){
             // get the material from configuration
             double lMaterialThickness = m_posnegLayerMaterialProperties[ipnl][0];
             double lMaterialX0        = m_posnegLayerMaterialProperties[ipnl][1];
             double lMaterialL0        = m_posnegLayerMaterialProperties[ipnl][2];
             double lMaterialA         = m_posnegLayerMaterialProperties[ipnl][3];
             double lMaterialZ         = m_posnegLayerMaterialProperties[ipnl][4];
             double lMaterialRho       = m_posnegLayerMaterialProperties[ipnl][5];
             MaterialProperties layerMaterialProperties(lMaterialThickness,lMaterialX0,lMaterialL0,lMaterialA,lMaterialZ,lMaterialRho);
             std::shared_ptr<const SurfaceMaterial> layerMaterialPtr(new HomogeneousSurfaceMaterial(layerMaterialProperties));   
             
             // central material
             if (m_posnegLayerMaterialConcentration[ipnl] == 0.){
                 // assign the surface material - the layer surface is the material surface
                 nLayer->surfaceRepresentation().setSurfaceMaterial(layerMaterialPtr);
                 pLayer->surfaceRepresentation().setSurfaceMaterial(layerMaterialPtr);
             } else {
                 // approach surface material
                 // get the approach descriptor - at this stage we know that the approachDescriptor exists
                 auto nApproachSurfaces = pLayer->approachDescriptor()->containedSurfaces();
                 auto pApproachSurfaces = pLayer->approachDescriptor()->containedSurfaces();
                 if (m_posnegLayerMaterialConcentration[ipnl] > 0.){
                     nApproachSurfaces[1]->setSurfaceMaterial(layerMaterialPtr);
                     pApproachSurfaces[1]->setSurfaceMaterial(layerMaterialPtr);
                 } else {
                     nApproachSurfaces[0]->setSurfaceMaterial(layerMaterialPtr);
                     pApproachSurfaces[0]->setSurfaceMaterial(layerMaterialPtr);
                 }
             }
         }                                             
                                             
         // push it into the layer vector
         m_nLayers->push_back(nLayer);
         m_pLayers->push_back(pLayer);
     }
    }
    
    // everything was successful - let's return back
    return StatusCode::SUCCESS;
}

void Acts::GenericLayerBuilder::moduleExtend(const Acts::GenericDetectorElement& detElement,
                                            double thickness, 
                                            double minHalfX, double maxHalfX, double halfY,
                                            double& rmin, double& rmax, 
                                            double& zmin, double& zmax){
    
    // brute force method to find the radial extends for the layer construction
    Vector3D localX = detElement.transform().rotation().col(0);
    Vector3D localY = detElement.transform().rotation().col(1);
    Vector3D localZ = detElement.transform().rotation().col(2);
    // center
    Vector3D center = detElement.transform().translation();    
    // construct the edges 
    Vector3D edge000 = center-0.5*thickness*localZ-minHalfX*localX-halfY*localY;
    Vector3D edge010 = center-0.5*thickness*localZ+minHalfX*localX-halfY*localY;
    Vector3D edge001 = center-0.5*thickness*localZ-maxHalfX*localX+halfY*localY;
    Vector3D edge011 = center-0.5*thickness*localZ+maxHalfX*localX+halfY*localY;
    Vector3D edge100 = center+0.5*thickness*localZ-minHalfX*localX-halfY*localY;
    Vector3D edge110 = center+0.5*thickness*localZ+minHalfX*localX-halfY*localY;
    Vector3D edge101 = center+0.5*thickness*localZ-maxHalfX*localX+halfY*localY;
    Vector3D edge111 = center+0.5*thickness*localZ+maxHalfX*localX+halfY*localY;
    // layer r min / max 
    takeSmallerBigger(rmin,rmax,edge000.perp());
    takeSmallerBigger(rmin,rmax,edge001.perp());
    takeSmallerBigger(rmin,rmax,edge010.perp());
    takeSmallerBigger(rmin,rmax,edge011.perp());
    takeSmallerBigger(rmin,rmax,edge100.perp());
    takeSmallerBigger(rmin,rmax,edge101.perp());
    takeSmallerBigger(rmin,rmax,edge110.perp());
    takeSmallerBigger(rmin,rmax,edge111.perp());
    // layer z min / max
    takeSmallerBigger(zmin,zmax,edge000.z());
    takeSmallerBigger(zmin,zmax,edge001.z());
    takeSmallerBigger(zmin,zmax,edge010.z());
    takeSmallerBigger(zmin,zmax,edge011.z());
    takeSmallerBigger(zmin,zmax,edge100.z());
    takeSmallerBigger(zmin,zmax,edge101.z());
    takeSmallerBigger(zmin,zmax,edge110.z());
    takeSmallerBigger(zmin,zmax,edge111.z());
}

<|MERGE_RESOLUTION|>--- conflicted
+++ resolved
@@ -25,11 +25,7 @@
 #include "GenericGeometryTools/GenericLayerBuilder.h"
 #include "GenericDetectorElement/GenericDetectorElement.h"
 
-<<<<<<< HEAD
-DECLARE_TOOL_FACTORY(Agd::GenericLayerBuilder)
-=======
-DECLARE_COMPONENT(Acts::GenericLayerBuilder)
->>>>>>> 72cbc0ea
+DECLARE_TOOL_FACTORY(Acts::GenericLayerBuilder)
 
 // constructor
 Acts::GenericLayerBuilder::GenericLayerBuilder(const std::string& t, const std::string& n, const IInterface* p) :
@@ -81,7 +77,7 @@
     declareProperty("PosNegLayerModulesStaggerPhi",       m_posnegMoudleStaggerPhi);
     declareProperty("PosNegLayerModulesMinHalfX",         m_posnegModuleMinHalfX);
     declareProperty("PosNegLayerModulesMaxHalfX",         m_posnegModuleMaxHalfX);
-    declareProperty("PosNegL ayerModulesHalfY",            m_posnegModuleHalfY);
+    declareProperty("PosNegLayerModulesHalfY",            m_posnegModuleHalfY);
     declareProperty("PosNegLayerModulesThickness",        m_posnegModuleThickness);
     declareProperty("PosNegLayerModulesMaterial",         m_posnegModuleMaterialStream);
     declareProperty("PosNegModulesFrontsideStereo",       m_posnegModuleFrontsideStereo);
