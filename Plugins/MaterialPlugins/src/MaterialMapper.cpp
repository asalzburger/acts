--- conflicted
+++ resolved
@@ -287,24 +287,12 @@
                                << " entries");
           // take the mapped material
           MaterialProperties matProperties = mMaterial[i1][i0].first;
-<<<<<<< HEAD
           double             thickness     = statScalor * matProperties.thickness();
           double             rho           = statScalor * matProperties.averageRho();
           double             A             = statScalor * matProperties.averageA();
           double             Z             = statScalor * matProperties.averageZ();
           double             x0            = statScalor * matProperties.material().X0();
           double             l0            = statScalor * matProperties.material().L0();
-=======
-          double             thickness = statScalor * matProperties.thickness();
-          double             rho   = statScalor * matProperties.averageRho();
-          double             A     = statScalor * matProperties.averageA();
-          double             Z     = statScalor * matProperties.averageZ();
-          double             tInX0 = statScalor * matProperties.thicknessInX0();
-          double             tInL0 = statScalor * matProperties.thicknessInL0();
-          // recreate X0, L0
-          float x0 = (thickness != 0. && tInX0 != 0.) ? thickness / tInX0 : 0.;
-          float l0 = (thickness != 0. && tInL0 != 0.) ? thickness / tInL0 : 0.;
->>>>>>> 1bfebe6b
           // create the new material (with statistical weights)
           binMaterial = new MaterialProperties(x0, l0, A, Z, rho, thickness);
         }
