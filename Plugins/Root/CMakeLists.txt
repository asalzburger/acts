--- conflicted
+++ resolved
@@ -3,11 +3,8 @@
     SHARED
     src/RootMaterialMapIo.cpp
     src/RootMaterialTrackIo.cpp
-<<<<<<< HEAD
     src/RootMagneticFieldIo.cpp
-=======
     src/RootMeasurementIo.cpp
->>>>>>> 40fa8872
     src/RootSpacePointIo.cpp
     src/TGeoCylinderDiscSplitter.cpp
     src/TGeoDetectorElement.cpp
