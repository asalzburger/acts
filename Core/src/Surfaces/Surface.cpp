// This file is part of the Acts project.
//
// Copyright (C) 2016-2020 CERN for the benefit of the Acts project
//
// This Source Code Form is subject to the terms of the Mozilla Public
// License, v. 2.0. If a copy of the MPL was not distributed with this
// file, You can obtain one at http://mozilla.org/MPL/2.0/.

#include "Acts/Surfaces/Surface.hpp"

#include "Acts/Definitions/Common.hpp"
#include "Acts/EventData/detail/TransformationBoundToFree.hpp"
#include "Acts/Surfaces/SurfaceBounds.hpp"
#include "Acts/Surfaces/detail/AlignmentHelper.hpp"
#include "Acts/Utilities/VectorHelpers.hpp"

#include <algorithm>
#include <iomanip>
#include <utility>

std::array<std::string, Acts::Surface::SurfaceType::Other>
    Acts::Surface::s_surfaceTypeNames = {
        "Cone", "Cylinder", "Disc", "Perigee", "Plane", "Straw", "Curvilinear"};

Acts::Surface::Surface(const Transform3& transform)
    : GeometryObject(), m_transform(transform) {}

Acts::Surface::Surface(const DetectorElementBase& detelement)
    : GeometryObject(), m_associatedDetElement(&detelement) {}

Acts::Surface::Surface(const Surface& other)
    : GeometryObject(other),
      std::enable_shared_from_this<Surface>(),
      m_transform(other.m_transform),
      m_surfaceMaterial(other.m_surfaceMaterial) {}

Acts::Surface::Surface(const GeometryContext& gctx, const Surface& other,
                       const Transform3& shift)
    : GeometryObject(),
      m_transform(shift * other.transform(gctx)),
      m_surfaceMaterial(other.m_surfaceMaterial) {}

Acts::Surface::~Surface() = default;

bool Acts::Surface::isOnSurface(const GeometryContext& gctx,
                                const Vector3& position,
                                const Vector3& direction,
                                const BoundaryCheck& bcheck) const {
  // global to local transformation
  auto lpResult = globalToLocal(gctx, position, direction);
  if (lpResult.ok()) {
    return bcheck ? bounds().inside(lpResult.value(), bcheck) : true;
  }
  return false;
}

Acts::AlignmentToBoundMatrix Acts::Surface::alignmentToBoundDerivative(
    const GeometryContext& gctx, const FreeVector& parameters,
    const FreeVector& pathDerivative) const {
  // 1) Calculate the derivative of bound parameter local position w.r.t.
  // alignment parameters without path length correction
  const auto alignToBoundWithoutCorrection =
      alignmentToBoundDerivativeWithoutCorrection(gctx, parameters);
  // 2) Calculate the derivative of path length w.r.t. alignment parameters
  const auto alignToPath = alignmentToPathDerivative(gctx, parameters);
  // 3) Calculate the jacobian from free parameters to bound parameters
  FreeToBoundMatrix jacToLocal = freeToBoundJacobian(gctx, parameters);
  // 4) The derivative of bound parameters w.r.t. alignment
  // parameters is alignToBoundWithoutCorrection +
  // jacToLocal*pathDerivative*alignToPath
  AlignmentToBoundMatrix alignToBound =
      alignToBoundWithoutCorrection + jacToLocal * pathDerivative * alignToPath;

  return alignToBound;
}

Acts::AlignmentToBoundMatrix
Acts::Surface::alignmentToBoundDerivativeWithoutCorrection(
    const GeometryContext& gctx, const FreeVector& parameters) const {
  // The global posiiton
  const auto position = parameters.segment<3>(eFreePos0);
  // The vector between position and center
  const auto pcRowVec = (position - center(gctx)).transpose().eval();
  // The local frame rotation
  const auto rotation = transform(gctx).rotation();
  // The axes of local frame
  const auto& localXAxis = rotation.col(0);
  const auto& localYAxis = rotation.col(1);
  const auto& localZAxis = rotation.col(2);
  // Calculate the derivative of local frame axes w.r.t its rotation
  const auto [rotToLocalXAxis, rotToLocalYAxis, rotToLocalZAxis] =
      detail::rotationToLocalAxesDerivative(rotation);
  // Calculate the derivative of local 3D Cartesian coordinates w.r.t.
  // alignment parameters (without path correction)
  AlignmentToPositionMatrix alignToLoc3D = AlignmentToPositionMatrix::Zero();
  alignToLoc3D.block<1, 3>(eX, eAlignmentCenter0) = -localXAxis.transpose();
  alignToLoc3D.block<1, 3>(eY, eAlignmentCenter0) = -localYAxis.transpose();
  alignToLoc3D.block<1, 3>(eZ, eAlignmentCenter0) = -localZAxis.transpose();
  alignToLoc3D.block<1, 3>(eX, eAlignmentRotation0) =
      pcRowVec * rotToLocalXAxis;
  alignToLoc3D.block<1, 3>(eY, eAlignmentRotation0) =
      pcRowVec * rotToLocalYAxis;
  alignToLoc3D.block<1, 3>(eZ, eAlignmentRotation0) =
      pcRowVec * rotToLocalZAxis;
  // The derivative of bound local w.r.t. local 3D Cartesian coordinates
  ActsMatrix<2, 3> loc3DToBoundLoc =
      localCartesianToBoundLocalDerivative(gctx, position);
  // Initialize the derivative of bound parameters w.r.t. alignment
  // parameters without path correction
  AlignmentToBoundMatrix alignToBound = AlignmentToBoundMatrix::Zero();
  // It's only relevant with the bound local position without path correction
  alignToBound.block<2, eAlignmentSize>(eBoundLoc0, eAlignmentCenter0) =
      loc3DToBoundLoc * alignToLoc3D;
  return alignToBound;
}

Acts::AlignmentToPathMatrix Acts::Surface::alignmentToPathDerivative(
    const GeometryContext& gctx, const FreeVector& parameters) const {
  // The global posiiton
  const auto position = parameters.segment<3>(eFreePos0);
  // The direction
  const auto direction = parameters.segment<3>(eFreeDir0);
  // The vector between position and center
  const auto pcRowVec = (position - center(gctx)).transpose().eval();
  // The local frame rotation
  const auto rotation = transform(gctx).rotation();
  // The local frame z axis
  const auto& localZAxis = rotation.col(2);
  // Cosine of angle between momentum direction and local frame z axis
  const auto dz = localZAxis.dot(direction);
  // Calculate the derivative of local frame axes w.r.t its rotation
  const auto [rotToLocalXAxis, rotToLocalYAxis, rotToLocalZAxis] =
      detail::rotationToLocalAxesDerivative(rotation);
  // Initialize the derivative of propagation path w.r.t. local frame
  // translation (origin) and rotation
  AlignmentToPathMatrix alignToPath = AlignmentToPathMatrix::Zero();
  alignToPath.segment<3>(eAlignmentCenter0) = localZAxis.transpose() / dz;
  alignToPath.segment<3>(eAlignmentRotation0) =
      -pcRowVec * rotToLocalZAxis / dz;

  return alignToPath;
}

std::shared_ptr<Acts::Surface> Acts::Surface::getSharedPtr() {
  return shared_from_this();
}

std::shared_ptr<const Acts::Surface> Acts::Surface::getSharedPtr() const {
  return shared_from_this();
}

Acts::Surface& Acts::Surface::operator=(const Surface& other) {
  if (&other != this) {
    GeometryObject::operator=(other);
    // detector element, identifier & layer association are unique
    m_transform = other.m_transform;
    m_associatedLayer = other.m_associatedLayer;
    m_surfaceMaterial = other.m_surfaceMaterial;
    m_associatedDetElement = other.m_associatedDetElement;
  }
  return *this;
}

bool Acts::Surface::operator==(const Surface& other) const {
  // (a) fast exit for pointer comparison
  if (&other == this) {
    return true;
  }
  // (b) fast exit for type
  if (other.type() != type()) {
    return false;
  }
  // (c) fast exit for bounds
  if (other.bounds() != bounds()) {
    return false;
  }
  // (d) compare  detector elements
  if (m_associatedDetElement != other.m_associatedDetElement) {
    return false;
  }
  // (e) compare transform values
  if (!m_transform.isApprox(other.m_transform, 1e-9)) {
    return false;
  }
  // (f) compare material
  if (m_surfaceMaterial != other.m_surfaceMaterial) {
    return false;
  }

  // we should be good
  return true;
}

// overload dump for stream operator
std::ostream& Acts::Surface::toStream(const GeometryContext& gctx,
                                      std::ostream& sl) const {
  sl << std::setiosflags(std::ios::fixed);
  sl << std::setprecision(4);
  sl << name() << std::endl;
  const Vector3& sfcenter = center(gctx);
  sl << "     Center position  (x, y, z) = (" << sfcenter.x() << ", "
     << sfcenter.y() << ", " << sfcenter.z() << ")" << std::endl;
  Acts::RotationMatrix3 rot(transform(gctx).matrix().block<3, 3>(0, 0));
  Acts::Vector3 rotX(rot.col(0));
  Acts::Vector3 rotY(rot.col(1));
  Acts::Vector3 rotZ(rot.col(2));
  sl << std::setprecision(6);
  sl << "     Rotation:             colX = (" << rotX(0) << ", " << rotX(1)
     << ", " << rotX(2) << ")" << std::endl;
  sl << "                           colY = (" << rotY(0) << ", " << rotY(1)
     << ", " << rotY(2) << ")" << std::endl;
  sl << "                           colZ = (" << rotZ(0) << ", " << rotZ(1)
     << ", " << rotZ(2) << ")" << std::endl;
  sl << "     Bounds  : " << bounds();
  sl << std::setprecision(-1);
  return sl;
}

std::string Acts::Surface::toString(const GeometryContext& gctx) const {
  std::stringstream ss;
  toStream(gctx, ss);
  return ss.str();
}

bool Acts::Surface::operator!=(const Acts::Surface& sf) const {
  return !(operator==(sf));
}

Acts::Vector3 Acts::Surface::center(const GeometryContext& gctx) const {
  // fast access via transform matrix (and not translation())
  auto tMatrix = transform(gctx).matrix();
  return Vector3(tMatrix(0, 3), tMatrix(1, 3), tMatrix(2, 3));
}

<<<<<<< HEAD
Acts::Vector3 Acts::Surface::normal(const GeometryContext& gctx,
                                    const Vector3& /*position*/) const {
  return normal(gctx, Vector2(Vector2::Zero()));
}

Acts::Transform3 Acts::Surface::transform(const GeometryContext& gctx) const {
=======
const Acts::Transform3& Acts::Surface::transform(
    const GeometryContext& gctx) const {
>>>>>>> a01f82a8
  if (m_associatedDetElement != nullptr) {
    return m_associatedDetElement->transform(gctx);
  }
  return m_transform;
}

bool Acts::Surface::insideBounds(const Vector2& lposition,
                                 const BoundaryCheck& bcheck) const {
  return bounds().inside(lposition, bcheck);
}

Acts::RotationMatrix3 Acts::Surface::referenceFrame(
    const GeometryContext& gctx, const Vector3& /*position*/,
    const Vector3& /*direction*/) const {
  return transform(gctx).matrix().block<3, 3>(0, 0);
}

Acts::BoundToFreeMatrix Acts::Surface::boundToFreeJacobian(
    const GeometryContext& gctx, const BoundVector& boundParams) const {
  // Transform from bound to free parameters
  FreeVector freeParams =
      detail::transformBoundToFreeParameters(*this, gctx, boundParams);
  // The global position
  const Vector3 position = freeParams.segment<3>(eFreePos0);
  // The direction
  const Vector3 direction = freeParams.segment<3>(eFreeDir0);
  // Use fast evaluation function of sin/cos
  auto [cosPhi, sinPhi, cosTheta, sinTheta, invSinTheta] =
      VectorHelpers::evaluateTrigonomics(direction);
  // retrieve the reference frame
  const auto rframe = referenceFrame(gctx, position, direction);
  // Initialize the jacobian from local to global
  BoundToFreeMatrix jacToGlobal = BoundToFreeMatrix::Zero();
  // the local error components - given by reference frame
  jacToGlobal.topLeftCorner<3, 2>() = rframe.topLeftCorner<3, 2>();
  // the time component
  jacToGlobal(eFreeTime, eBoundTime) = 1;
  // the momentum components
  jacToGlobal(eFreeDir0, eBoundPhi) = (-sinTheta) * sinPhi;
  jacToGlobal(eFreeDir0, eBoundTheta) = cosTheta * cosPhi;
  jacToGlobal(eFreeDir1, eBoundPhi) = sinTheta * cosPhi;
  jacToGlobal(eFreeDir1, eBoundTheta) = cosTheta * sinPhi;
  jacToGlobal(eFreeDir2, eBoundTheta) = (-sinTheta);
  jacToGlobal(eFreeQOverP, eBoundQOverP) = 1;
  return jacToGlobal;
}

Acts::FreeToBoundMatrix Acts::Surface::freeToBoundJacobian(
    const GeometryContext& gctx, const FreeVector& parameters) const {
  // The global position
  const auto position = parameters.segment<3>(eFreePos0);
  // The direction
  const auto direction = parameters.segment<3>(eFreeDir0);
  // Use fast evaluation function of sin/cos
  auto [cosPhi, sinPhi, cosTheta, sinTheta, invSinTheta] =
      VectorHelpers::evaluateTrigonomics(direction);
  // The measurement frame of the surface
  RotationMatrix3 rframeT =
      referenceFrame(gctx, position, direction).transpose();
  // Initialize the jacobian from global to local
  FreeToBoundMatrix jacToLocal = FreeToBoundMatrix::Zero();
  // Local position component given by the reference frame
  jacToLocal.block<2, 3>(eBoundLoc0, eFreePos0) = rframeT.block<2, 3>(0, 0);
  // Time component
  jacToLocal(eBoundTime, eFreeTime) = 1;
  // Directional and momentum elements for reference frame surface
  jacToLocal(eBoundPhi, eFreeDir0) = -sinPhi * invSinTheta;
  jacToLocal(eBoundPhi, eFreeDir1) = cosPhi * invSinTheta;
  jacToLocal(eBoundTheta, eFreeDir0) = cosPhi * cosTheta;
  jacToLocal(eBoundTheta, eFreeDir1) = sinPhi * cosTheta;
  jacToLocal(eBoundTheta, eFreeDir2) = -sinTheta;
  jacToLocal(eBoundQOverP, eFreeQOverP) = 1;
  return jacToLocal;
}

Acts::FreeToPathMatrix Acts::Surface::freeToPathDerivative(
    const GeometryContext& gctx, const FreeVector& parameters) const {
  // The global position
  const auto position = parameters.segment<3>(eFreePos0);
  // The direction
  const auto direction = parameters.segment<3>(eFreeDir0);
  // The measurement frame of the surface
  const RotationMatrix3 rframe = referenceFrame(gctx, position, direction);
  // The measurement frame z axis
  const Vector3 refZAxis = rframe.col(2);
  // Cosine of angle between momentum direction and measurement frame z axis
  const ActsScalar dz = refZAxis.dot(direction);
  // Initialize the derivative
  FreeToPathMatrix freeToPath = FreeToPathMatrix::Zero();
  freeToPath.segment<3>(eFreePos0) = -1.0 * refZAxis.transpose() / dz;
  return freeToPath;
}

const Acts::DetectorElementBase* Acts::Surface::associatedDetectorElement()
    const {
  return m_associatedDetElement;
}

const Acts::Layer* Acts::Surface::associatedLayer() const {
  return m_associatedLayer;
}

const Acts::ISurfaceMaterial* Acts::Surface::surfaceMaterial() const {
  return m_surfaceMaterial.get();
}

const std::shared_ptr<const Acts::ISurfaceMaterial>&
Acts::Surface::surfaceMaterialSharedPtr() const {
  return m_surfaceMaterial;
}

void Acts::Surface::assignDetectorElement(
    const DetectorElementBase& detelement) {
  m_associatedDetElement = &detelement;
  // resetting the transform as it will be handled through the detector element
  // now
  m_transform = Transform3::Identity();
}

void Acts::Surface::assignSurfaceMaterial(
    std::shared_ptr<const Acts::ISurfaceMaterial> material) {
  m_surfaceMaterial = std::move(material);
}

void Acts::Surface::associateLayer(const Acts::Layer& lay) {
  m_associatedLayer = (&lay);
}<|MERGE_RESOLUTION|>--- conflicted
+++ resolved
@@ -232,17 +232,12 @@
   return Vector3(tMatrix(0, 3), tMatrix(1, 3), tMatrix(2, 3));
 }
 
-<<<<<<< HEAD
 Acts::Vector3 Acts::Surface::normal(const GeometryContext& gctx,
                                     const Vector3& /*position*/) const {
   return normal(gctx, Vector2(Vector2::Zero()));
 }
 
 Acts::Transform3 Acts::Surface::transform(const GeometryContext& gctx) const {
-=======
-const Acts::Transform3& Acts::Surface::transform(
-    const GeometryContext& gctx) const {
->>>>>>> a01f82a8
   if (m_associatedDetElement != nullptr) {
     return m_associatedDetElement->transform(gctx);
   }
