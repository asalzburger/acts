--- conflicted
+++ resolved
@@ -135,14 +135,11 @@
   if (ACTS_CHECK_BIT(formatFlags, OutputFormat::Txt)) {
     opt.add_options()("output-txt", bool_switch(),
                       "Switch on to write '.txt' ouput file(s).");
-<<<<<<< HEAD
-
-  if (ACTS_CHECK_BIT(formatFlags, OutputFormat::Svg))
+
+  if (ACTS_CHECK_BIT(formatFlags, OutputFormat::Svg)){
     opt.add_options()("output-svg", bool_switch(),
                       "Switch on to write '.svg' ouput file(s).");
-=======
-  }
->>>>>>> 8f072895
+  }
 }
 
 void ActsExamples::Options::addInputOptions(
