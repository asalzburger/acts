--- conflicted
+++ resolved
@@ -122,14 +122,10 @@
   inline static const double CoeffTtoR = 1 / std::pow(CoeffRtoT, 3);
 
   static double calcDriftUncert(const double driftR) {
-<<<<<<< HEAD
-    return 0.1_mm + 0.15_mm * Acts::pow(1._mm + abs(driftR), -2);
-=======
     return 0.1_mm + 0.15_mm * std::pow(1._mm + std::abs(driftR), -2.);
   }
   static double driftTime(const double r) {
     return CoeffRtoT * std::pow(r, 1. / 3.);
->>>>>>> 74029290
   }
   static double driftRadius(const double t) {
     return CoeffTtoR * std::pow(t, 3);
@@ -143,17 +139,10 @@
                               const StrawTestPoint& straw, const double t0) {
     return 3 * CoeffTtoR * std::pow(straw.time() - t0, 2);
   }
-<<<<<<< HEAD
-  static double driftAcceleration(const CalibrationContext& /*ctx*/,
-                                  const StrawTestPoint& /*straw*/,
-                                  const double /*t0*/) {
-    return 0.;
-=======
   static double driftAcceleration(const Acts::CalibrationContext& /*ctx*/,
                                   const StrawTestPoint& straw,
                                   const double t0) {
     return 6 * CoeffTtoR * (straw.time() - t0);
->>>>>>> 74029290
   }
 };
 static_assert(
@@ -228,7 +217,6 @@
   /// Extrapolate the track to the z-planes of the tubes and determine which
   /// tubes were actually hit
   for (const auto& stag : tubePositions) {
-<<<<<<< HEAD
     auto planeExtpLow =
         PlanarHelper::intersectPlane(trajLine.position(), trajLine.direction(),
                                      Vector3::UnitZ(), stag.z() - tubeRadius);
@@ -240,14 +228,6 @@
                                         << " "
                                         << toString(planeExtpHigh.position()));
 
-=======
-    auto planeExtpLow = Acts::PlanarHelper::intersectPlane(
-        trajLine.position(), trajLine.direction(), Vector3::UnitZ(),
-        stag.z() - tubeRadius);
-    auto planeExtpHigh = Acts::PlanarHelper::intersectPlane(
-        trajLine.position(), trajLine.direction(), Vector3::UnitZ(),
-        stag.z() + tubeRadius);
->>>>>>> 74029290
     const auto dToFirstLow = static_cast<int>(std::ceil(
         (planeExtpLow.position().y() - stag.y()) / (2. * tubeRadius)));
     const auto dToFirstHigh = static_cast<int>(std::ceil(
