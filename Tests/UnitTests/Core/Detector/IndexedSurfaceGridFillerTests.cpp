// This file is part of the Acts project.
//
// Copyright (C) 2023 CERN for the benefit of the Acts project
//
// This Source Code Form is subject to the terms of the Mozilla Public
// License, v. 2.0. If a copy of the MPL was not distributed with this
// file, You can obtain one at http://mozilla.org/MPL/2.0/.

#include <boost/test/unit_test.hpp>

#include "Acts/Definitions/Algebra.hpp"
#include "Acts/Detector/detail/IndexedGridFiller.hpp"
#include "Acts/Detector/detail/ReferenceGenerators.hpp"
#include "Acts/Geometry/GeometryContext.hpp"
#include "Acts/Navigation/NavigationStateUpdators.hpp"
#include "Acts/Navigation/SurfaceCandidatesUpdators.hpp"
#include "Acts/Surfaces/CylinderBounds.hpp"
#include "Acts/Surfaces/CylinderSurface.hpp"
#include "Acts/Surfaces/PlaneSurface.hpp"
#include "Acts/Surfaces/RectangleBounds.hpp"
#include "Acts/Surfaces/Surface.hpp"
#include "Acts/Utilities/BinningType.hpp"
#include "Acts/Utilities/Enumerate.hpp"
#include "Acts/Utilities/Logger.hpp"
#include "Acts/Utilities/TypeTraits.hpp"
#include "Acts/Utilities/detail/Axis.hpp"
#include "Acts/Utilities/detail/AxisFwd.hpp"
#include "Acts/Utilities/detail/Grid.hpp"

#include <array>
#include <cmath>
#include <cstddef>
#include <memory>
#include <ostream>
#include <set>
#include <utility>
#include <vector>

using namespace Acts;
using namespace Acts::detail;
using namespace Acts::Experimental;
using namespace Acts::Experimental::detail;

GeometryContext tContext;
Logging::Level logLevel = Logging::VERBOSE;

namespace {

/// Helper method to count how many bins are not empty
template <typename indexed_surface_grid>
std::size_t countBins(const indexed_surface_grid& isGrid) {
  std::size_t nonEmptyBins = 0u;
  for (std::size_t igb = 0u; igb < isGrid.grid.size(); ++igb) {
    const auto& gb = isGrid.grid.at(igb);
    if (not gb.empty()) {
      ++nonEmptyBins;
    }
  }
  return nonEmptyBins;
}

}  // namespace

BOOST_AUTO_TEST_SUITE(Detector)

BOOST_AUTO_TEST_CASE(BinSequence) {
  ACTS_LOCAL_LOGGER(getDefaultLogger("*** Pre-Test", logLevel));
  ACTS_INFO("Testing bin sequence generators.");

  // Test standard bound local bin sequence
  auto seq48e0b10B = binSequence({4u, 8u}, 0u, 10u, AxisBoundaryType::Bound);
  std::vector<std::size_t> reference = {4u, 5u, 6u, 7u, 8u};
  BOOST_CHECK(seq48e0b10B == reference);

  // Test bound local bin sequence with expansion 1u
  auto seq48e1b10B = binSequence({4u, 8u}, 1u, 10u, AxisBoundaryType::Bound);
  reference = {3u, 4u, 5u, 6u, 7u, 8u, 9u};
  BOOST_CHECK(seq48e1b10B == reference);

  // Test bound local bin sequence with expansion 3u - clipped to max bin 10u
  auto seq48e3b10B = binSequence({4u, 8u}, 3u, 10u, AxisBoundaryType::Bound);
  reference = {1u, 2u, 3u, 4u, 5u, 6u, 7u, 8u, 9u, 10u};
  BOOST_CHECK(seq48e3b10B == reference);

  // Test open bin sequence with overflow filling
  auto seq48e3b10O = binSequence({4u, 8u}, 3u, 10u, AxisBoundaryType::Open);
  reference = {1u, 2u, 3u, 4u, 5u, 6u, 7u, 8u, 9u, 10u, 11u};
  BOOST_CHECK(seq48e3b10O == reference);

  // Test standard closed local bins
  auto seq48e0b10C = binSequence({4u, 8u}, 0u, 20u, AxisBoundaryType::Closed);
  reference = {4u, 5u, 6u, 7u, 8u};
  BOOST_CHECK(seq48e0b10C == reference);

  // Test closed local bins with expansion
  auto seq48e1b10C = binSequence({4u, 8u}, 1u, 20u, AxisBoundaryType::Closed);
  reference = {3u, 4u, 5u, 6u, 7u, 8u, 9u};
  BOOST_CHECK(seq48e1b10C == reference);

  // Test closed local bins with expansion over bin boundary
  auto seq1029e1b20C =
      binSequence({19u, 20u}, 1u, 20u, AxisBoundaryType::Closed);
  reference = {1u, 18u, 19u, 20u};
  BOOST_CHECK(seq1029e1b20C == reference);

  // Test closed local bins with bin boundary jump
  auto seq218e0b20C = binSequence({2u, 18u}, 0u, 20u, AxisBoundaryType::Closed);
  reference = {1u, 2u, 18u, 19u, 20u};
  BOOST_CHECK(seq218e0b20C == reference);

  // Test closed local bins with bin boundary jump with extension
  auto seq218e2b20C = binSequence({2u, 18u}, 2u, 20u, AxisBoundaryType::Closed);
  reference = {1u, 2u, 3u, 4u, 16u, 17u, 18u, 19u, 20u};
  BOOST_CHECK(seq218e2b20C == reference);
}

BOOST_AUTO_TEST_CASE(IndexGridXYOneSurfaceCenter) {
  ACTS_LOCAL_LOGGER(getDefaultLogger("*** Test 0", logLevel));
  ACTS_INFO("Testing X-Y grid.");
  ACTS_INFO("Testing one surface with center generator, should lead to 1 bin.");

  // x-y Axes & Grid
  Axis<AxisType::Equidistant, AxisBoundaryType::Bound> axisX(-5., 5., 5);
  Axis<AxisType::Equidistant, AxisBoundaryType::Bound> axisY(-5., 5., 5);
  Grid<std::vector<unsigned int>, decltype(axisX), decltype(axisY)> gridXY(
      {axisX, axisY});

  // Indexed Surface grid
  IndexedSurfacesImpl<decltype(gridXY)> indexedGridXY(std::move(gridXY),
                                                      {binX, binY});

  // Create a single surface in the center
  auto rBounds = std::make_shared<RectangleBounds>(4., 4.);
  auto pSurface = Surface::makeShared<PlaneSurface>(Transform3::Identity(),
                                                    std::move(rBounds));

  // The Filler instance and a center based generator
  IndexedGridFiller filler{{}};
  filler.oLogger = getDefaultLogger("IndexGridFiller", Logging::VERBOSE);
  CenterReferenceGenerator generator;
  std::vector<std::shared_ptr<Surface>> surfaces = {pSurface};

  // Fill the surface
  filler.fill(tContext, indexedGridXY, surfaces, generator);

  std::size_t nonEmptyBins = countBins<decltype(indexedGridXY)>(indexedGridXY);
  // Check the correct number of filled bins
  ACTS_INFO("- filled " << nonEmptyBins << " bins of the grid.");
  BOOST_CHECK(nonEmptyBins == 1u);
}

BOOST_AUTO_TEST_CASE(IndexGridXYOneSurfaceBinValue) {
  ACTS_LOCAL_LOGGER(getDefaultLogger("*** Test 1", logLevel));
  ACTS_INFO("Testing X-Y grid.");
  ACTS_INFO(
      "Testing one surface with bin value generator, should lead to 1 bin.");

  // x-y Axes & Grid
  Axis<AxisType::Equidistant, AxisBoundaryType::Bound> axisX(-5., 5., 5);
  Axis<AxisType::Equidistant, AxisBoundaryType::Bound> axisY(-5., 5., 5);
  Grid<std::vector<unsigned int>, decltype(axisX), decltype(axisY)> gridXY(
      {axisX, axisY});

  // Indexed Surface grid
  IndexedSurfacesImpl<decltype(gridXY)> indexedGridXY(std::move(gridXY),
                                                      {binX, binY});

  // Create a single surface in the center
  auto rBounds = std::make_shared<RectangleBounds>(4., 4.);
  auto pSurface = Surface::makeShared<PlaneSurface>(Transform3::Identity(),
                                                    std::move(rBounds));

  // The Filler instance and a center based generator
  IndexedGridFiller filler{{}};
  filler.oLogger = getDefaultLogger("IndexGridFiller", Logging::VERBOSE);

  BinningValueReferenceGenerator<binX> generator;
  std::vector<std::shared_ptr<Surface>> surfaces = {pSurface};

  // Fill the surface
  filler.fill(tContext, indexedGridXY, surfaces, generator);

  std::size_t nonEmptyBins = countBins<decltype(indexedGridXY)>(indexedGridXY);
  ACTS_INFO("- filled " << nonEmptyBins << " bins of the grid.");
  BOOST_CHECK(nonEmptyBins == 1u);
}

BOOST_AUTO_TEST_CASE(IndexGridXYOneSurfacePolyhedron) {
  ACTS_LOCAL_LOGGER(getDefaultLogger("*** Test 2", logLevel));
  ACTS_INFO("Testing X-Y grid.");
  ACTS_INFO(
      "Testing one surface with polyhedron generator without expansion, should "
      "lead to 5 unique bins, 25 total bins filled");

  // x-y Axes & Grid
  Axis<AxisType::Equidistant, AxisBoundaryType::Bound> axisX(-5., 5., 5);
  Axis<AxisType::Equidistant, AxisBoundaryType::Bound> axisY(-5., 5., 5);
  Grid<std::vector<unsigned int>, decltype(axisX), decltype(axisY)> gridXY(
      {axisX, axisY});

  // Indexed Surface grid
  IndexedSurfacesImpl<decltype(gridXY)> indexedGridXY(std::move(gridXY),
                                                      {binX, binY});

  // Create a single surface in the center
  auto rBounds = std::make_shared<RectangleBounds>(4., 4.);
  auto pSurface = Surface::makeShared<PlaneSurface>(Transform3::Identity(),
                                                    std::move(rBounds));

  // The Filler instance and a center based generator
  IndexedGridFiller filler{{0u, 0u}};
  filler.oLogger = getDefaultLogger("IndexGridFiller", Logging::DEBUG);

<<<<<<< HEAD
  PolyhedronReferenceGenerator<true, 1> generator;
=======
  PolyhedronReferenceGenerator<1u, true> generator;
>>>>>>> 817c58c5
  std::vector<std::shared_ptr<Surface>> surfaces = {pSurface};

  // Fill the surface
  filler.fill(tContext, indexedGridXY, surfaces, generator);

  std::size_t nonEmptyBins = countBins<decltype(indexedGridXY)>(indexedGridXY);
  ACTS_INFO("- filled " << nonEmptyBins << " bins of the grid.");
  BOOST_CHECK(nonEmptyBins == 25u);
}

BOOST_AUTO_TEST_CASE(IndexGridXYOneSurfacePolyhedronBinExpansion) {
  ACTS_LOCAL_LOGGER(getDefaultLogger("*** Test 3", logLevel));
  ACTS_INFO("Testing X-Y grid.");
  ACTS_INFO(
      "Testing one surface with polyhedron generator and expansion, should "
      "lead to 5 unique bins, 49 total bins filled");

  // x-y Axes & Grid
  Axis<AxisType::Equidistant, AxisBoundaryType::Bound> axisX(-9., 9., 9);
  Axis<AxisType::Equidistant, AxisBoundaryType::Bound> axisY(-9., 9., 9);
  Grid<std::vector<unsigned int>, decltype(axisX), decltype(axisY)> gridXY(
      {axisX, axisY});

  // Indexed Surface grid
  IndexedSurfacesImpl<decltype(gridXY)> indexedGridXY(std::move(gridXY),
                                                      {binX, binY});

  // Create a single surface in the center
  auto rBounds = std::make_shared<RectangleBounds>(4., 4.);
  auto pSurface = Surface::makeShared<PlaneSurface>(Transform3::Identity(),
                                                    std::move(rBounds));

  // The Filler instance and a center based generator
  IndexedGridFiller filler{{1u, 1u}};
  filler.oLogger = getDefaultLogger("IndexGridFiller", Logging::DEBUG);

<<<<<<< HEAD
  PolyhedronReferenceGenerator<true, 1> generator;
=======
  PolyhedronReferenceGenerator<1u, true> generator;
>>>>>>> 817c58c5
  std::vector<std::shared_ptr<Surface>> surfaces = {pSurface};

  // Fill the surface
  filler.fill(tContext, indexedGridXY, surfaces, generator);

  std::size_t nonEmptyBins = countBins<decltype(indexedGridXY)>(indexedGridXY);
  ACTS_INFO("- filled " << nonEmptyBins << " bins of the grid.");
  BOOST_CHECK(nonEmptyBins == 49u);
}

BOOST_AUTO_TEST_CASE(IndexGridZPhiYOneSurfacePolyhedronBinExpansion) {
  ACTS_LOCAL_LOGGER(getDefaultLogger("*** Test 4", logLevel));
  ACTS_INFO("Testing Phi-Z grid.");
  ACTS_INFO(
      "Testing one surface with polyhedron generator without expansion, should "
      "lead to 5 unique bins, 6 total bins filled");

  // z-phi Axes & Grid
  Axis<AxisType::Equidistant, AxisBoundaryType::Bound> axisZ(-9., 9., 9);
  Axis<AxisType::Equidistant, AxisBoundaryType::Closed> axisPhi(-M_PI, M_PI,
                                                                36);
  Grid<std::vector<unsigned int>, decltype(axisZ), decltype(axisPhi)> gridZPhi(
      {axisZ, axisPhi});

  // Indexed Surface grid
  IndexedSurfacesImpl<decltype(gridZPhi)> indexedGridZPhi(std::move(gridZPhi),
                                                          {binZ, binPhi});

  auto cBounds = std::make_shared<CylinderBounds>(10, 2., M_PI / 30, 0.);
  auto cSurface = Surface::makeShared<CylinderSurface>(Transform3::Identity(),
                                                       std::move(cBounds));

  // The Filler instance and a center based generator
  IndexedGridFiller filler{{0u, 0u}};
  filler.oLogger = getDefaultLogger("IndexGridFiller", Logging::DEBUG);

<<<<<<< HEAD
  PolyhedronReferenceGenerator<true, 1> generator;
=======
  PolyhedronReferenceGenerator<1u, true> generator;
>>>>>>> 817c58c5
  std::vector<std::shared_ptr<Surface>> surfaces = {cSurface};

  // Fill the surface
  filler.fill(tContext, indexedGridZPhi, surfaces, generator);

  std::size_t nonEmptyBins =
      countBins<decltype(indexedGridZPhi)>(indexedGridZPhi);
  ACTS_INFO("- filled " << nonEmptyBins << " bins of the grid.");
  BOOST_CHECK(nonEmptyBins == 6u);
}

BOOST_AUTO_TEST_CASE(IndexGridZPhiYOneSurfaceMPIPolyhedronBinExpansion) {
  ACTS_LOCAL_LOGGER(getDefaultLogger("*** Test 4", logLevel));
  ACTS_INFO("Testing Phi-Z grid.");
  ACTS_INFO("Testing one surface at M_PI jump, with polyhedron generator");

  // z-phi Axes & Grid
  Axis<AxisType::Equidistant, AxisBoundaryType::Bound> axisZ(-9., 9., 9);
  Axis<AxisType::Equidistant, AxisBoundaryType::Closed> axisPhi(-M_PI, M_PI,
                                                                36);
  Grid<std::vector<unsigned int>, decltype(axisZ), decltype(axisPhi)> gridZPhi(
      {axisZ, axisPhi});

  // Indexed Surface grid
  IndexedSurfacesImpl<decltype(gridZPhi)> indexedGridZPhi(std::move(gridZPhi),
                                                          {binZ, binPhi});

  auto cBounds = std::make_shared<CylinderBounds>(10, 2., M_PI / 10, 0.);
  auto tf = AngleAxis3(M_PI, Vector3::UnitZ()) * Transform3::Identity();
  auto cSurface = Surface::makeShared<CylinderSurface>(tf, std::move(cBounds));

  // The Filler instance and a center based generator
  IndexedGridFiller filler{{0u, 0u}};
  filler.oLogger = getDefaultLogger("IndexGridFiller", Logging::DEBUG);

<<<<<<< HEAD
  PolyhedronReferenceGenerator<true, 1> generator;
=======
  PolyhedronReferenceGenerator<1u, true> generator;
>>>>>>> 817c58c5
  std::vector<std::shared_ptr<Surface>> surfaces = {cSurface};

  // Fill the surface
  filler.fill(tContext, indexedGridZPhi, surfaces, generator);

  std::size_t nonEmptyBins =
      countBins<decltype(indexedGridZPhi)>(indexedGridZPhi);
  ACTS_INFO("- filled " << nonEmptyBins << " bins of the grid.");
  BOOST_CHECK(nonEmptyBins == 9u);
}

BOOST_AUTO_TEST_SUITE_END()<|MERGE_RESOLUTION|>--- conflicted
+++ resolved
@@ -211,11 +211,7 @@
   IndexedGridFiller filler{{0u, 0u}};
   filler.oLogger = getDefaultLogger("IndexGridFiller", Logging::DEBUG);
 
-<<<<<<< HEAD
-  PolyhedronReferenceGenerator<true, 1> generator;
-=======
   PolyhedronReferenceGenerator<1u, true> generator;
->>>>>>> 817c58c5
   std::vector<std::shared_ptr<Surface>> surfaces = {pSurface};
 
   // Fill the surface
@@ -252,11 +248,7 @@
   IndexedGridFiller filler{{1u, 1u}};
   filler.oLogger = getDefaultLogger("IndexGridFiller", Logging::DEBUG);
 
-<<<<<<< HEAD
-  PolyhedronReferenceGenerator<true, 1> generator;
-=======
   PolyhedronReferenceGenerator<1u, true> generator;
->>>>>>> 817c58c5
   std::vector<std::shared_ptr<Surface>> surfaces = {pSurface};
 
   // Fill the surface
@@ -293,11 +285,7 @@
   IndexedGridFiller filler{{0u, 0u}};
   filler.oLogger = getDefaultLogger("IndexGridFiller", Logging::DEBUG);
 
-<<<<<<< HEAD
-  PolyhedronReferenceGenerator<true, 1> generator;
-=======
   PolyhedronReferenceGenerator<1u, true> generator;
->>>>>>> 817c58c5
   std::vector<std::shared_ptr<Surface>> surfaces = {cSurface};
 
   // Fill the surface
@@ -333,11 +321,7 @@
   IndexedGridFiller filler{{0u, 0u}};
   filler.oLogger = getDefaultLogger("IndexGridFiller", Logging::DEBUG);
 
-<<<<<<< HEAD
-  PolyhedronReferenceGenerator<true, 1> generator;
-=======
   PolyhedronReferenceGenerator<1u, true> generator;
->>>>>>> 817c58c5
   std::vector<std::shared_ptr<Surface>> surfaces = {cSurface};
 
   // Fill the surface
